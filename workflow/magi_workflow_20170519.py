"""
Metabolites Annotations and Genes Integrated (MAGI)

MAGI 1.0a workflow script

Lines beginning with "@@@" are input job parameters
Lines beginning with "!!!" are verbose log info
Lines beginning with "!@#" are checkpoints/announcements

Required inputs are a FASTA file and a Compounds file.
The FASTA file should be in standard FASTA format, E.g.:
'''fasta
> UNIQUE_GENE_ID OTHER_INFORMATION
AMINO_ACID_SEQUENCE

> UNIQUE_GENE_ID OTHER_INFORMATION
AMINO_ACID_SEQUENCE
'''
*Please note the space in between UNIQUE_GENE_ID and OTHER_INFORMATION*

The FASTA file will be used to make a BLAST database, and to make a
gene table with these columns:
Gene_ID        | header                           | sequence
-----------------------------------------------------------------------
UNIQUE_GENE_ID | UNIQUE_GENE_ID OTHER_INFORMATION | AMINO_ACID_SEQUENCE

The Compounds file should be in some standard table format (CSV, tab-
delimited, etc.), and is required to have a column named 
"original_compound" (case-sensitive). In this column should be standard
InChI Keys representing a compound structure.

The Compounds table may also have a column named "compound_score" 
(case-sensitive), where the user can provide a score for each 
compound-row. If this column name does not exist, one will be created
and populated with 1.0
"""
# TODO: make fixed typing in columns, particularly reaction_id and neighor
# TODO: find the best way to level adjust the MAGI score. 10^n is too strong

import sys
# load local settings
sys.path.insert(0, '/Users/Onur/repos/magi')
from local_settings import local_settings as settings_loc
my_settings = getattr(
    __import__(
        'local_settings',
        fromlist=[settings_loc.SETTINGS_FILE]), settings_loc.SETTINGS_FILE)
        
import argparse
import os
import warnings
import multiprocessing as mp
import pandas as pd
import numpy as np
import time
import pickle
import datetime

# print versions of troublesome modules
print '!!! Python version:', sys.version
print '!!! numpy version: ', np.__version__
print '!!! pandas version:', pd.__version__
print '!!! pickle version:', pickle.__version__
print '#'*80

# parse arguments
parser = argparse.ArgumentParser()
# required
parser.add_argument('-f', '--fasta', 
	help='path to fasta file of genes in sample')
parser.add_argument('-c', '--compounds', 
	help='path to observed compounds file')

# jump-start the script after certain computations
parser.add_argument('--gene_to_reaction', 
	help='path to gene_to_reaction file, must be in pickle format')
parser.add_argument('--compound_to_reaction', 
	help='path to compound_to_reaction file, must be in pickle format')
parser.add_argument('--reaction_to_gene', 
	help='path to reaction_to_gene file, must be in pickle format')
parser.add_argument('--merged_before_score', 
	help='path to merged_before_score table, must be in hdf5 format,\
	with the key "merged_before_score"')

# optional runtime variables
parser.add_argument('-a', '--annotations', 
	help='path to annotation file for genes in sample', 
	default=None)
parser.add_argument('-n', '--cpu_count', 
	help='number of cpus to use for multiprocessing. Default is to use max!', 
	type=int, default=0)
parser.add_argument('-o', '--output', 
	help='path to a custom output', 
	type=str)
parser.add_argument('-l', '--level', 
	help='how many levels deep to search the chemical network', 
	type=int, choices=[1,2,3], default=2)
parser.add_argument('--tautomer', dest='tautomer', action='store_true',
	help='include tautomers in search; default is False')
parser.add_argument('--no-tautomer', dest='tautomer', action='store_false',
	help='do not include tautomers in search; default is False')
parser.set_defaults(tautomer=True)
parser.add_argument('--mute', 
	help='mutes pandas warnings', 
	action='store_true')
parser.add_argument('--pactolus', 
	help='Flag to tell MAGI that the compounds input is a pactolus file', 
	action='store_true')
parser.add_argument('--test', 
	help='TBD: run MAGI only on the first # of pactolus compounds', 
	type=int)
parser.add_argument('--debug', 
	help='TBD: prints a lot of info', 
	action='store_true')
parser.add_argument('--blast_filter', 
	help='How stringent to filter the top BLAST results, as percent;\
	default is 85 meaning that only BLAST results within 85% of the top\
	result will be taken.', 
	type=int, choices=range(0, 101), default=85)
parser.add_argument('--reciprocal_closeness', 
	help='Cutoff to call a reciprocal disagreement as "close", as percent;\
	default is 75 meaning that a reciprocal disagreement will be classified\
	as "close" if the lower blast score (e score) is within 75% of the higher\
	score', 
	type=int, choices=range(0, 101), default=75)
parser.add_argument('--final_weights', 
	help='Defined weights to weight the final scoring for the scores:\
	compound_score reciprocal_score homology_score reaction_connection', 
	type=float, nargs=4, default=None)
parser.add_argument('--chemnet_penalty', 
	help='Base factor in the chemical network search level penalty', 
	type=float, default=4)
parser.add_argument('--intermediate_files',
	help='What directory within --output to store intermediate files',
	type=str, default='intermediate_files')

args = parser.parse_args()

if args.fasta is None and args.compounds is None:
	print 'ERROR: either FASTA or metabolites file is required'
	sys.exit()
if args.fasta is not None:
	args.fasta = os.path.abspath(args.fasta)
if args.compounds is not None:
	args.compounds = os.path.abspath(args.compounds)

print '~~~~~PARAMETERS~~~~~~'

# print your paths in stdout for logging
print '@@@ FASTA file input: %s' %(args.fasta)
print '@@@ compound input: %s' %(args.compounds)
if args.annotations is not None:
	args.annotations =  os.path.abspath(args.annotations)
	print '@@@ annotations input: %s' %(args.annotations)

# convert parameters
args.blast_filter = args.blast_filter / 100.
args.reciprocal_closeness = args.reciprocal_closeness / 100.

# check parameters
if args.blast_filter < 0:
	raise RuntimeError('argument blast_filter cannot be negative!')
if args.reciprocal_closeness < 0:
	raise RuntimeError('argument reciprocal_closeness cannot be negative!')
if args.final_weights is not None:
	for w in args.final_weights:
		if w < 0:
			raise RuntimeError('argument final_weights cannot be negative!')
if args.chemnet_penalty < 0:
	raise RuntimeError('argument chemnet_penalty cannot be negative!')

max_cpu = mp.cpu_count()

if args.cpu_count > max_cpu:
	raise RuntimeError('You have exceeded the cpus on this machine (%s)!'
		%(max_cpu))
if args.cpu_count == 0:
	args.cpu_count = max_cpu

# print parameters
if args.fasta is not None: 
	print '@@@ BLAST filter: %s' % (args.blast_filter)
if args.compounds is not None:
	print '@@@ Searching Tautomers: %s' % (args.tautomer)
	print '@@@ Chemnet search to level %s' % (args.level)
	print '@@@ Reciprocal closeness: %s' % (args.reciprocal_closeness)
	print '@@@ chemnet base penalty: %s' % (args.chemnet_penalty)
print '@@@ MAGI score weights: %s' % (args.final_weights)
print '@@@ Using %s CPUs' % (args.cpu_count)

# setup multiprocessing helpers based on input params
def keep_top_blast_helper(x, param=args.blast_filter):
	"""
	x is the normal input
	param is the defined parameter
	"""
	return mg.keep_top_blast(x, filt=param)

if args.gene_to_reaction is not None:
	args.gene_to_reaction =  os.path.abspath(args.gene_to_reaction)
	if not os.path.isfile(args.gene_to_reaction):
		raise IOError('%s does not exist!' %(args.gene_to_reaction))
	else:
		print '@@@ gene_to_reaction input: %s' %(args.gene_to_reaction)

if args.compound_to_reaction is not None:
	args.compound_to_reaction =  os.path.abspath(args.compound_to_reaction)
	if not os.path.isfile(args.compound_to_reaction):
		raise IOError('%s does not exist!' %(args.compound_to_reaction))
	else:
		print '@@@ compound_to_reaction input: %s' %(args.compound_to_reaction)

if args.reaction_to_gene is not None:
	args.reaction_to_gene =  os.path.abspath(args.reaction_to_gene)
	if not os.path.isfile(args.reaction_to_gene):
		raise IOError('%s does not exist!' %(args.reaction_to_gene))
	else:
		print '@@@ reaction_to_gene input: %s' %(args.reaction_to_gene)

if args.mute:
	print '!!! Warnings are muted'
	warnings.filterwarnings('ignore')

# import workflow helpers after all the argument checking
import workflow_helpers as mg

# path to MAGI data storage
MAGI_PATH = my_settings.magi_results_storage

# set up where the results will be stored
if args.output is None:
	# autoname the directory based on fasta, or compound file
	# this will change eventually
	if args.fasta is not None:
		experiment_name = args.fasta.split('/')[-1].split('.')[0]
	else:
		experiment_name = args.compounds.split('/')[-1].split('.')[0]
	today = datetime.datetime.now()
	experiment_name += today.strftime('_%Y%m%d')
	experiment_path = '%s/%s' %(MAGI_PATH, experiment_name)
else:
	experiment_path = args.output

experiment_path = os.path.abspath(experiment_path)
intfile_path = os.path.join(experiment_path, args.intermediate_files)

print '!!! Saving all results here:', experiment_path
if not os.path.isdir(experiment_path):
	os.makedirs(experiment_path)

main_start = time.time() # overall program timer

if args.fasta is not None:
	# load genome
	print '\n!!! LOADING GENOME'
	genome, genome_db_path = mg.load_genome(args.fasta, MAGI_PATH, 
										annotation_file=args.annotations)

<<<<<<< HEAD
# load compound results
if args.compounds is not None:
	print '\n!!! LOADING COMPOUNDS'
	compounds = mg.load_dataframe(args.compounds)
	# auto-rename pactolus columns
	if args.pactolus:
		compounds = mg.reformat_pactolus(compounds)
	# remove any missing compounds
	compounds = compounds[~pd.isnull(compounds['original_compound'])]
	compounds.fillna('', inplace=True)

	if 'original_compound' not in compounds.columns:
		raise RuntimeError('Could not find "original_compound" as a column, please\
			rename the column corresponding to inchi keys for the compounds')
	u_cpds = compounds['original_compound'].unique()
	print '!@#', len(u_cpds), 'total input compounds to search\n'

	if 'compound_score' not in compounds.columns:
		print 'WARNING: "compound_score" not found as a column; assuming that\
			there is no score for compounds, and setting the compound scores \
			to 1.0'
		compounds['compound_score'] = 1.0
	else:
		compounds['compound_score'] = compounds['compound_score'].apply(float)

if args.fasta is not None:
	# Conduct gene to reaction search
	if args.gene_to_reaction is None:
		print '!@# Conducting gene to reaction search'
		start = time.time()
		gene_blast = mg.multi_blast(genome.index, genome, mg.refseq_dbpath, 
			experiment_path, raise_blast_error=False, cpu=args.cpu_count)

		print '!@# Homology searching done in %s minutes' \
				%((time.time() - start) / 60)
		gene_blast.to_pickle(os.path.join(experiment_path, 'gene_blast.pkl'))
		print '!!! g2r blast results saved to %s' \
				%(os.path.join(experiment_path, 'g2r_blast.pkl'))

		start = time.time()
		gene_to_reaction = mg.refseq_to_reactions(gene_blast, 'subject acc.')
		del gene_blast
		gene_groups = gene_to_reaction.groupby('query acc.')
		multidx = gene_groups['e_score'].apply(keep_top_blast_helper).index
		idx = multidx.levels[1]
		gene_to_reaction_top = gene_to_reaction.loc[idx]
		del gene_to_reaction
		print '!@# gene_to_reaction table completed in %s minutes' \
				%((time.time() - start) / 60)
		# if not compounds file, then just quit
		if args.compounds is None:
			df = gene_to_reaction_top.merge(mg.mrs_reaction[['database_id']],
				left_on='reaction_id', right_index=True, how='left')
			df.to_csv(os.path.join(experiment_path, 'gene_to_reaction.csv'))
			print '!!! gene to reaction results saved to %s' \
					%(os.path.join(experiment_path, 'gene_to_reaction.csv'))
			print '\n!@# MAGI analysis complete in %s minutes' %((time.time() - main_start) / 60)
			sys.exit()
		else:
			gene_to_reaction_top.to_pickle(os.path.join(experiment_path, 
													'gene_to_reaction.pkl'))
			print '!!! gene to reaction results saved to %s' \
					%(os.path.join(experiment_path, 'gene_to_reaction.pkl'))
	else:
		gene_to_reaction_top = pd.read_pickle(args.gene_to_reaction)
		print '\n!@# gene_to_reaction successfully loaded'
	del genome

=======
# load pactolus results
print '\n!!! LOADING COMPOUNDS'
compounds = mg.load_dataframe(args.compounds)
# auto-rename pactolus columns
if args.pactolus:
	compounds = mg.reformat_pactolus(compounds)
# remove any missing compounds
compounds = compounds[~pd.isnull(compounds['original_compound'])]
compounds.fillna('', inplace=True)

if 'original_compound' not in compounds.columns:
	raise RuntimeError('Could not find "original_compound" as a column, please\
		rename the column corresponding to inchi keys for the compounds')
u_cpds = compounds['original_compound'].unique()
print '!@#', len(u_cpds), 'total input compounds to search\n'

if 'compound_score' not in compounds.columns:
	print 'WARNING: "compound_score" not found as a column; assuming that\
		there is no score for compounds, and setting the compound scores \
		to 1.0'
	compounds['compound_score'] = 1.0
else:
	compounds['compound_score'] = compounds['compound_score'].apply(float)

# Conduct gene to reaction search
if args.gene_to_reaction is None:
	print '!@# Conducting gene to reaction search'
	start = time.time()
	gene_blast = mg.multi_blast(genome.index, genome, mg.refseq_dbpath, 
		intfile_path, raise_blast_error=False, cpu=args.cpu_count)

	print '!@# Homology searching done in %s minutes' \
			%((time.time() - start) / 60)
	gene_blast.to_pickle(os.path.join(intfile_path, 'gene_blast.pkl'))
	print '!!! g2r blast results saved to %s' \
			%(os.path.join(intfile_path, 'g2r_blast.pkl'))

	start = time.time()
	gene_to_reaction = mg.refseq_to_reactions(gene_blast, 'subject acc.')
	del gene_blast
	gene_groups = gene_to_reaction.groupby('query acc.')
	multidx = gene_groups['e_score'].apply(keep_top_blast_helper).index
	idx = multidx.levels[1]
	gene_to_reaction_top = gene_to_reaction.loc[idx]
	del gene_to_reaction
	print '!@# gene_to_reaction table completed in %s minutes' \
			%((time.time() - start) / 60)

	gene_to_reaction_top.to_pickle(os.path.join(intfile_path, 
											'gene_to_reaction.pkl'))
	print '!!! gene to reaction results saved to %s' \
			%(os.path.join(intfile_path, 'gene_to_reaction.pkl'))
else:
	gene_to_reaction_top = pd.read_pickle(args.gene_to_reaction)
	print '\n!@# gene_to_reaction successfully loaded'
del genome
>>>>>>> e1d49ffc

# compound to reaction search
if args.compound_to_reaction is None:
	print '\n!@# Conducting compound to reaction search'
	sys.stdout.flush()
	start = time.time()

	def connect_compound_to_reaction_mp_helper(inchikey, 
											tautomer=args.tautomer, 
											neighbor_level=args.level):
	    try:
	    	out = mg.connect_compound_to_reaction(inchikey, 
									    	tautomer=tautomer, 
									    	neighbor_level=neighbor_level)
	    except Exception as e:
	    	print inchikey
	    	sys.stdout.flush()
	    	raise RuntimeError('offending inchikey: %s; error message: %s' \
	    						%(inchikey, e.args))
	    return out

	input_compounds = compounds['original_compound'].unique()

	p = mp.Pool(args.cpu_count)
	out = p.map(connect_compound_to_reaction_mp_helper, input_compounds)
	p.close()
	p.terminate()

	compound_to_reaction = pd.concat(out)
	del out
	compound_to_reaction.reset_index(inplace=True, drop=True)

	# connect the compound score
	compound_to_reaction = pd.merge(compounds, compound_to_reaction, 
									on='original_compound', how='inner')
<<<<<<< HEAD
	print '!@# compound_to_reaction table done in %s minutes'\
				%((time.time()-start)/60)
	# if no fasta file then just save these results and quit
	if args.fasta is None:
		compound_to_reaction.to_csv(os.path.join(experiment_path, 
												'compound_to_reaction.csv'))
		print '!!! compound_reaction table saved to %s'\
				% (os.path.join(experiment_path, 'compound_to_reaction.csv'))
		print '\n!@# MAGI analysis complete in %s minutes' %((time.time() - main_start) / 60)
		sys.exit()
	else:
		compound_to_reaction.to_pickle(os.path.join(experiment_path, 
												'compound_to_reaction.pkl'))

		print '!!! compound_reaction table saved to %s'\
				% (os.path.join(experiment_path, 'compound_to_reaction.pkl'))
=======

	compound_to_reaction.to_pickle(os.path.join(intfile_path, 
											'compound_to_reaction.pkl'))

	print '!@# compound_to_reaction table done in %s minutes'\
			%((time.time()-start)/60)
	print '!!! compound_reaction table saved to %s'\
			% (os.path.join(intfile_path, 'compound_to_reaction.pkl'))
>>>>>>> e1d49ffc
else:
	compound_to_reaction = pd.read_pickle(args.compound_to_reaction)
	print '\n!@# compound_to_reaction successfully loaded'

# reaction to gene search
if args.reaction_to_gene is None:
	print '\n!@# Conducting reaction to gene search'
	sys.stdout.flush()
	start = time.time()

	# set up a list of reference sequences to blast against the genome
	reactions = compound_to_reaction[compound_to_reaction\
						['reaction_id'] != '']['reaction_id'].tolist()
	reactions_refseqs = mg.mrs_reaction.loc[reactions, 'refseq_id']
	del reactions
	reactions_refseqs = reactions_refseqs[reactions_refseqs != '']
	rseq_list = []
	for reaction in reactions_refseqs:
	    for rseq in reaction.split('|'):
	        if rseq != '':
	            rseq_list.append(rseq)
	rseq_list = list(set(rseq_list))

	# rseq_list is the "query_list" for multi_blast()
	# query_full_table is the refseq table
	# database_path is the path to the genome's blast database
	print '!!!', len(rseq_list), 'reference sequences to search'
	sys.stdout.flush()

	reaction_to_gene_blast = mg.multi_blast(rseq_list, mg.refseq, 
		genome_db_path, intfile_path, cpu=args.cpu_count, 
		raise_blast_error=False)

	reaction_to_gene = mg.refseq_to_reactions(reaction_to_gene_blast,
		'query acc.')
	del reaction_to_gene_blast

	reaction_to_gene.to_pickle(os.path.join(intfile_path,
		'reaction_blast.pkl'))
	print '!!! r2g blast results saved to %s' \
			%(os.path.join(intfile_path, 'r2g_blast.pkl'))

	reaction_groups = reaction_to_gene.groupby('query acc.')
	multidx = reaction_groups['e_score'].apply(keep_top_blast_helper).index
	del reaction_groups
	idx = multidx.levels[1]
	reaction_to_gene_top = reaction_to_gene.loc[idx]
	del reaction_to_gene
	reaction_to_gene_top.to_pickle(os.path.join(intfile_path, 
											'reaction_to_gene.pkl'))
	print '!@# reaction_to_gene table done in %s minutes'\
			%((time.time()-start)/60)
	print '!!! reaction_to_gene table saved to %s'\
			% (os.path.join(intfile_path, 'reaction_to_gene.pkl'))
else:
	reaction_to_gene_top = pd.read_pickle(args.reaction_to_gene)
	print '\n!@# reaction_to_gene successfully loaded'


if args.merged_before_score is None:
	print '\n!@# Merging final table'
	sys.stdout.flush()
	start = time.time()

	compound_to_gene = pd.merge(compound_to_reaction, reaction_to_gene_top, 
								on='reaction_id', how='left')
	del reaction_to_gene_top
	del compound_to_reaction

	compound_to_gene_small = compound_to_gene[['subject acc.', 'reaction_id',
								'e_score', 'compound_score',
								'original_compound', 'level', 'neighbor',
								'note']]
	del compound_to_gene

	# okay to drop duplicates, because i only care about these columns 
	# anyway; if these are duplicated then other information doesn't really 
	# matter or can easily be re-expanded by joining 
	compound_to_gene_small.drop_duplicates(inplace=True)

	gene_to_reaction_small = gene_to_reaction_top[['query acc.', 'reaction_id',
													'e_score']]
	del gene_to_reaction_top
	gene_to_reaction_small.drop_duplicates(inplace=True)

	# Make an integrated dataframe, joining on the gene
	df = pd.merge(compound_to_gene_small, gene_to_reaction_small, 
		left_on='subject acc.', right_on='query acc.', 
		suffixes=('_r2g', '_g2r'), how='outer')

	df.reset_index(inplace=True, drop=True)
	df.drop_duplicates(inplace=True)

	# Clean up reaction_id_r2g column
	idx = df[df['reaction_id_r2g'] == ''].index
	df.loc[idx, 'reaction_id_r2g'] = np.nan
	df['reaction_id_r2g'] = df['reaction_id_r2g'].astype(float)

	# Clean up stupid NaNs in string columns
	def check_str(x):
	    if isinstance(x, str):
	        return True
	    else:
	        return False

	for c in df.columns:
	    if len(df[c].apply(type).unique()) > 1:
	        string_checked = df[c].apply(check_str)
	        if string_checked.any():
	            df[c].fillna('', inplace=True)

	# Clean up neighbor column
	df['neighbor'] = df['neighbor'].astype(str)

	df.to_hdf(os.path.join(intfile_path, 'merged_before_score.h5'),
		'merged_before_score', mode='w', format='table',
		complib='blosc', complevel=9)

	print '!@# Final Merged table done in %s minutes'\
		%((time.time() - start) / 60)
	print '!!! Final Merged table saved to %s'\
			% (os.path.join(intfile_path, 'merged_before_score.pkl'))
else:
	del reaction_to_gene_top
	del compound_to_reaction
	del gene_to_reaction_top
	df = pd.read_pickle(args.merged_prescore, 'merged_before_score')
	print '\n!@# merged_before_score successfully loaded'

print '\n!@# Calculating final scores...'
start = time.time()
sys.stdout.flush()

# score reciprocal agreement
df = mg.reciprocal_agreement(df, closeness_threshold=args.reciprocal_closeness)

# calculate homology score
score = mg.homology_score(df)
# the nulls get a really low score
score[pd.isnull(score)] = 1
df['homology_score'] = score

# reaction connection score says if the compound got connected to any
# reaction in the database. Can't have zero because that messes up
# geometric mean, so added a small number.
df['reaction_connection'] = df[['reaction_id_r2g', 'reaction_id_g2r']]\
								.apply(pd.notnull).sum(axis=1) + 0.01

print '!@# Pre-scoring done in %s minutes' %((time.time() - start) / 60)
print '!@# Calculating final integrated MAGI score'
sys.stdout.flush()
start = time.time()

# calculate final MAGI integrated score
scoring_data = ['compound_score', 'reciprocal_score', \
				'homology_score', 'reaction_connection']
scores = []
to_score = df[scoring_data].values
data = []
for s in to_score:
    data.append(mg.magi_score(s, weights=args.final_weights))
scores.append(data)
df['MAGI_score'] = scores[0] / (args.chemnet_penalty ** df['level'].values)

# find gene ids that are floats, convert those to strings, without the decimal
float_entries = df['subject acc.'].apply(lambda x: isinstance(x, float))
df.loc[float_entries, 'subject acc.'] = df.loc[float_entries, \
				'subject acc.'].apply(lambda x: "{:.0f}".format(x))

# sort the final table and drop key duplicates
df = df.sort_values(
	['original_compound', 'MAGI_score'], 
	ascending=[True, False]
	).drop_duplicates(
		['original_compound', 'level', 'neighbor', 'compound_score',
		 'reciprocal_score', 'query acc.', 'reaction_id_r2g',
		 'reaction_id_g2r']
		 )

df = df.merge(mg.mrs_reaction[['database_id']],
	left_on='reaction_id_r2g', right_index=True, how='left')
df = df.merge(mg.mrs_reaction[['database_id']],
	left_on='reaction_id_g2r', right_index=True, how='left',
	suffixes=('_r2g', '_g2r'))
cols = df.columns.values
idx = pd.np.argwhere(cols == 'query acc.')[0][0]
cols[idx] = 'gene_id'
df.columns = cols
df = df[['MAGI_score','gene_id', 'original_compound', 'neighbor',
	'note', 'compound_score','level','homology_score','reciprocal_score',
	'reaction_connection', 'e_score_r2g','database_id_r2g', 'e_score_g2r',
	'database_id_g2r']]

# save the full dataframe
df.to_csv(os.path.join(experiment_path, 'magi_results.csv'), index=False)
print 'full results saved to', os.path.join(experiment_path, 'magi_results.csv')
# save a compound-centric dataframe, where only the best row for each
# original_compound was chosen (this is only for compound scoring, do
# not use this for any kind of gene function analysis!)

compound_centric = df[pd.notnull(df['original_compound'])]\
					 .sort_values('MAGI_score', ascending=False)\
					 .drop_duplicates(['original_compound', 'compound_score'])
compound_centric = pd.merge(
	compound_centric, compounds,
	on=['original_compound', 'compound_score'],
	how='right')
compound_centric.to_csv(os.path.join(experiment_path, 
	'magi_compound_results.csv'), index=False)

gene_centric = df.sort_values(['MAGI_score', 'e_score_g2r'], 
	ascending=[False, False])\
	.drop_duplicates(['gene_id', 'database_id_g2r'])
gene_centric.to_csv(os.path.join(experiment_path,
	'magi_gene_results.csv'), index=False)

print '!@# MAGI Scoring done in %s minutes' %((time.time() - start) / 60)
print '\n!@# MAGI analysis complete in %s minutes' %((time.time() - main_start) / 60)
print '!!! final results stored to %s' \
		%(os.path.join(experiment_path, 'magi_results.csv'))<|MERGE_RESOLUTION|>--- conflicted
+++ resolved
@@ -256,7 +256,6 @@
 	genome, genome_db_path = mg.load_genome(args.fasta, MAGI_PATH, 
 										annotation_file=args.annotations)
 
-<<<<<<< HEAD
 # load compound results
 if args.compounds is not None:
 	print '\n!!! LOADING COMPOUNDS'
@@ -288,13 +287,13 @@
 		print '!@# Conducting gene to reaction search'
 		start = time.time()
 		gene_blast = mg.multi_blast(genome.index, genome, mg.refseq_dbpath, 
-			experiment_path, raise_blast_error=False, cpu=args.cpu_count)
+			intfile_path, raise_blast_error=False, cpu=args.cpu_count)
 
 		print '!@# Homology searching done in %s minutes' \
 				%((time.time() - start) / 60)
-		gene_blast.to_pickle(os.path.join(experiment_path, 'gene_blast.pkl'))
+		gene_blast.to_pickle(os.path.join(intfile_path, 'gene_blast.pkl'))
 		print '!!! g2r blast results saved to %s' \
-				%(os.path.join(experiment_path, 'g2r_blast.pkl'))
+				%(os.path.join(intfile_path, 'g2r_blast.pkl'))
 
 		start = time.time()
 		gene_to_reaction = mg.refseq_to_reactions(gene_blast, 'subject acc.')
@@ -316,73 +315,14 @@
 			print '\n!@# MAGI analysis complete in %s minutes' %((time.time() - main_start) / 60)
 			sys.exit()
 		else:
-			gene_to_reaction_top.to_pickle(os.path.join(experiment_path, 
+			gene_to_reaction_top.to_pickle(os.path.join(intfile_path, 
 													'gene_to_reaction.pkl'))
 			print '!!! gene to reaction results saved to %s' \
-					%(os.path.join(experiment_path, 'gene_to_reaction.pkl'))
+					%(os.path.join(intfile_path, 'gene_to_reaction.pkl'))
 	else:
 		gene_to_reaction_top = pd.read_pickle(args.gene_to_reaction)
 		print '\n!@# gene_to_reaction successfully loaded'
 	del genome
-
-=======
-# load pactolus results
-print '\n!!! LOADING COMPOUNDS'
-compounds = mg.load_dataframe(args.compounds)
-# auto-rename pactolus columns
-if args.pactolus:
-	compounds = mg.reformat_pactolus(compounds)
-# remove any missing compounds
-compounds = compounds[~pd.isnull(compounds['original_compound'])]
-compounds.fillna('', inplace=True)
-
-if 'original_compound' not in compounds.columns:
-	raise RuntimeError('Could not find "original_compound" as a column, please\
-		rename the column corresponding to inchi keys for the compounds')
-u_cpds = compounds['original_compound'].unique()
-print '!@#', len(u_cpds), 'total input compounds to search\n'
-
-if 'compound_score' not in compounds.columns:
-	print 'WARNING: "compound_score" not found as a column; assuming that\
-		there is no score for compounds, and setting the compound scores \
-		to 1.0'
-	compounds['compound_score'] = 1.0
-else:
-	compounds['compound_score'] = compounds['compound_score'].apply(float)
-
-# Conduct gene to reaction search
-if args.gene_to_reaction is None:
-	print '!@# Conducting gene to reaction search'
-	start = time.time()
-	gene_blast = mg.multi_blast(genome.index, genome, mg.refseq_dbpath, 
-		intfile_path, raise_blast_error=False, cpu=args.cpu_count)
-
-	print '!@# Homology searching done in %s minutes' \
-			%((time.time() - start) / 60)
-	gene_blast.to_pickle(os.path.join(intfile_path, 'gene_blast.pkl'))
-	print '!!! g2r blast results saved to %s' \
-			%(os.path.join(intfile_path, 'g2r_blast.pkl'))
-
-	start = time.time()
-	gene_to_reaction = mg.refseq_to_reactions(gene_blast, 'subject acc.')
-	del gene_blast
-	gene_groups = gene_to_reaction.groupby('query acc.')
-	multidx = gene_groups['e_score'].apply(keep_top_blast_helper).index
-	idx = multidx.levels[1]
-	gene_to_reaction_top = gene_to_reaction.loc[idx]
-	del gene_to_reaction
-	print '!@# gene_to_reaction table completed in %s minutes' \
-			%((time.time() - start) / 60)
-
-	gene_to_reaction_top.to_pickle(os.path.join(intfile_path, 
-											'gene_to_reaction.pkl'))
-	print '!!! gene to reaction results saved to %s' \
-			%(os.path.join(intfile_path, 'gene_to_reaction.pkl'))
-else:
-	gene_to_reaction_top = pd.read_pickle(args.gene_to_reaction)
-	print '\n!@# gene_to_reaction successfully loaded'
-del genome
->>>>>>> e1d49ffc
 
 # compound to reaction search
 if args.compound_to_reaction is None:
@@ -418,7 +358,6 @@
 	# connect the compound score
 	compound_to_reaction = pd.merge(compounds, compound_to_reaction, 
 									on='original_compound', how='inner')
-<<<<<<< HEAD
 	print '!@# compound_to_reaction table done in %s minutes'\
 				%((time.time()-start)/60)
 	# if no fasta file then just save these results and quit
@@ -430,21 +369,11 @@
 		print '\n!@# MAGI analysis complete in %s minutes' %((time.time() - main_start) / 60)
 		sys.exit()
 	else:
-		compound_to_reaction.to_pickle(os.path.join(experiment_path, 
+		compound_to_reaction.to_pickle(os.path.join(intfile_path, 
 												'compound_to_reaction.pkl'))
 
 		print '!!! compound_reaction table saved to %s'\
-				% (os.path.join(experiment_path, 'compound_to_reaction.pkl'))
-=======
-
-	compound_to_reaction.to_pickle(os.path.join(intfile_path, 
-											'compound_to_reaction.pkl'))
-
-	print '!@# compound_to_reaction table done in %s minutes'\
-			%((time.time()-start)/60)
-	print '!!! compound_reaction table saved to %s'\
-			% (os.path.join(intfile_path, 'compound_to_reaction.pkl'))
->>>>>>> e1d49ffc
+				% (os.path.join(intfile_path, 'compound_to_reaction.pkl'))
 else:
 	compound_to_reaction = pd.read_pickle(args.compound_to_reaction)
 	print '\n!@# compound_to_reaction successfully loaded'
